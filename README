--- conflicted
+++ resolved
@@ -1,12 +1,7 @@
-<<<<<<< HEAD
-Bliss Initramfs Creator
-Jonathan Vasquez <jvasquez1011@gmail.com>
-Version 1.3.1 
-=======
 Bliss Initramfs Creator - Funtoo Linux
 Jonathan Vasquez <jvasquez1011@gmail.com>
 Version 1.4.1
->>>>>>> 18ba6f7e
+
 Distributed under the MPL 2.0
 
 This script generates an initramfs image with all the included files and dependencies.
