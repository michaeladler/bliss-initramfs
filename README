--- conflicted
+++ resolved
@@ -1,12 +1,6 @@
-<<<<<<< HEAD
-ZFS InitramFS Creator
-Jonathan Vasquez
-Version 1.2.6
-=======
 ZFS Initramfs Creator
 Jonathan Vasquez <jvasquez1011@gmail.com>
 Version 1.3.0 
->>>>>>> b3792adc
 Distributed under the MIT License 
 
 This script generates an initramfs image with all the included files and dependencies.
@@ -26,8 +20,6 @@
 This script and applications have been tested only on Gentoo Linux. It should
 work on other distros as well.
 
-<<<<<<< HEAD
-=======
 Changes since 1.2.6
 -------------------
 - The script is now POSIX compliant. Tested with dash and busybox-sh
@@ -37,7 +29,6 @@
 - There are now two functions which check binaries and modules existing before continuing
 - There are now only two functions to copy all binaries, and all modules to the initramfs
 
->>>>>>> b3792adc
 Changes since 1.2.5
 -------------------
 - Fixed 32 bit regex matching
@@ -58,6 +49,6 @@
   uses your parameters and sed to do the appropriate changes to the init file.
 - Files added are now verbose (You will see what is happening)
 - More variables are now available to make it easy for distros with different
-binary file placements to use this script. This makes the entire script much
-more flexible and modular.
+  binary file placements to use this script. This makes the entire script much
+  more flexible and modular.
 - Added help screen with -h