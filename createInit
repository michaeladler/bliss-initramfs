#!/bin/sh

# Copyright (C) 2012 Jonathan Vasquez
#
# This Source Code Form is subject to the terms of the Mozilla Public
# License, v. 2.0. If a copy of the MPL was not distributed with this
# file, You can obtain one at http://mozilla.org/MPL/2.0/.

<<<<<<< HEAD
# Application Info
JV_APP_NAME="Bliss Initramfs Creator"
JV_AUTHOR="Jonathan Vasquez"
JV_EMAIL="jvasquez1011@gmail.com"
JV_CONTACT="${JV_AUTHOR} <${JV_EMAIL}>"
JV_VERSION="1.3.1"
JV_LICENSE="MPL 2.0"

# Used only for documentation purposes
JV_EXAMPLE_KERNEL="3.3.2-DESKTOP"

# Parameters and Locations
KERNEL_NAME="${1}"
ZFS_POOL_NAME="${2}"
MOD_PATH="/lib/modules/${KERNEL_NAME}/"
HOME_DIR="$(pwd)"
TMPDIR="${HOME_DIR}/tempinit/"

JV_LOCAL_BIN="bin/"
JV_LOCAL_SBIN="sbin/"
JV_LOCAL_LIB="lib/"
JV_LOCAL_LIB64="lib64/"
JV_BIN="/bin/"
JV_SBIN="/sbin/"
JV_LIB32="/lib/"
JV_LIB64="/lib64/"
JV_USR_BIN="/usr/bin/"
JV_LOCAL_MOD="lib/modules/${KERNEL_NAME}/"

# Get CPU Architecture
JV_CARCH="$(arch)"

# Basically a boolean that is used to switch to the correct library path
# Defaults to 32 bit
JV_LIB_PATH=32

# Required Binaries, Modules, and other files
JV_INIT_BINS="busybox zpool_layout hostid spl splat mount.zfs zdb zfs zinject zpios zpool ztest"
JV_INIT_MODS="spl splat zavl znvpair zunicode zcommon zfs zpios"
BUSYBOX_TARGETS="mount tty sh"

# Message that will be displayed at the top of the screen
headerMessage() {
    echo "##################################"
    echo "${JV_APP_NAME} ${JV_VERSION}"
    echo "Author: ${JV_CONTACT}"
    echo "Released under the ${JV_LICENSE} license "
    echo "##################################\n"
}
# Message for displaying the generating event
startMessage() {
    echo "Generating initramfs for ${KERNEL_NAME}\n"
}

# Some error functions
errorBinaryNoExist() {
    echo "Binary: ${1} doesn't exist. Quitting!" && cleanUp && exit
}

errorModuleNoExist() {
    echo "Module: ${1} doesn't exist. Quitting!" && cleanUp && exit
}

# Check to see if "${TMPDIR}" exists, if it does, delete it for a fresh start
# Utility function to return back to home dir and clean up. For exiting on errors
cleanUp() {
    cd ${HOME_DIR}

    if [ -d ${TMPDIR} ]; then
        rm -rf ${TMPDIR}
        
        if [ -d ${TMPDIR} ]; then
            echo "Failed to delete the directory. Exiting..." && exit
        fi
    fi
}

# Check to make sure that there is only 1 parameter for displaying help messages
# or that there is the required amount of parameters to trigger the build
getParameters() {
    if [ ${#} -eq 1 ]; then
        if [ "${1}" = "--version" ]; then
            echo "${JV_VERSION}" && exit
        elif [ "${1}" = "--author" ] || [ "${1}" = "-a" ]; then
            echo "${JV_CONTACT}" && exit
        elif [ "${1}" = "--help" ] || [ "${1}" = "-h" ]; then
            echo "${JV_APP_NAME} ${JV_VERSION}"
            echo "By ${JV_CONTACT}"
            echo ""
            echo "Usage: createInit <Kernel Name> <ZFS Pool Name>"
            echo "Example: createInit ${JV_EXAMPLE_KERNEL} rpool"
            echo ""
            echo "-h, --help    - This help screen"
            echo "-a, --author  - Author of Application" && exit
            echo "    --version - Application Version"
        fi
    elif [ "${#}" -lt 1 ] || [ "${#}" -gt 2 ]; then
        echo "Usage: createInit <Kernel Name> <ZFS Pool Name>. Example: createInit ${JV_EXAMPLE_KERNEL} rpool" && exit
    fi
}

# If x86_64 then use lib64 libraries, else use 32 bit
getArchitecture() {
    case ${JV_CARCH} in
    x86_64)
        JV_LIB_PATH=64
        echo "Detected ${JV_LIB_PATH} bit platform\n"
        ;;
    i[3-6]86)
        JV_LIB_PATH=32
        echo "Detected ${JV_LIB_PATH} bit platform\n"
        ;;
    *)
        echo "Your architecture isn't supported, exiting\n" && cleanUp && exit
        ;;
    esac
}

# Check to make sure kernel modules directory exists
checkForModulesDir() {
    echo "Checking to see if modules directory exists for ${KERNEL_NAME}\n"

    if [ ! -d ${MOD_PATH} ]; then
        echo "Kernel modules directory doesn't exist for ${KERNEL_NAME}. Quitting\n" && exit
    fi
}

# Create the base directory structure for the initramfs
createDirectoryStructure() {
    echo "Creating directory structure for initramfs\n"

    mkdir ${TMPDIR} && cd ${TMPDIR}
    mkdir -p bin sbin proc sys dev etc lib mnt/root ${JV_LOCAL_MOD} 

    # If this computer is 64 bit, then make the lib64 dir as well
    if [ "${JV_LIB_PATH}" = "64" ]; then
        mkdir lib64
    fi
}

# Checks to see if the binaries exist
checkBinaries() {
    for X in ${JV_INIT_BINS}; do
        if [ ${X} = hostid ]; then
            if [ ! -f "${JV_USR_BIN}/${X}" ]; then
                errorBinaryNoExist ${X}
            fi
        elif [ ${X} = busybox ] || [ ${X} = zpool_layout ]; then
            if [ ! -f "${JV_BIN}/${X}" ]; then
                errorBinaryNoExist ${X}
            fi
        else
            if [ ! -f "${JV_SBIN}/${X}" ]; then
                errorBinaryNoExist ${X}
            fi
        fi
    done
}

# Checks to see if the spl and zfs modules exist
checkModules() {
    for X in ${JV_INIT_MODS}; do 
        if [ "${X}" = "spl" ] || [ "${X}" = "splat" ]; then
            if [ ! -f "${MOD_PATH}/addon/spl/${X}/${X}.ko" ]; then
                errorModuleNoExist ${X}
            fi
        elif [ "${X}" = "zavl" ]; then
            if [ ! -f "${MOD_PATH}/addon/zfs/avl/${X}.ko" ]; then 
                errorModuleNoExist ${X}
            fi
        elif [ "${X}" = "znvpair" ]; then
            if [ ! -f "${MOD_PATH}/addon/zfs/nvpair/${X}.ko" ]; then 
                errorModuleNoExist ${X}
            fi
        elif [ "${X}" = "zunicode" ]; then
            if [ ! -f "${MOD_PATH}/addon/zfs/unicode/${X}.ko" ]; then 
                errorModuleNoExist ${X}
            fi
        else 	
            if [ ! -f "${MOD_PATH}/addon/zfs/${X}/${X}.ko" ]; then 
                errorModuleNoExist ${X}
            fi
        fi
    done
}

# Copy the required binary files into the initramfs
copyBinaries() {
    echo "Copying binaries...\n"

    for X in ${JV_INIT_BINS}; do
	    if [ "${X}" = "hostid" ]; then
		        cp ${JV_USR_BIN}/${X} ${JV_LOCAL_BIN}
	    elif [ "${X}" = "busybox" ] || [ "${X}" = "zpool_layout" ]; then
		        cp ${JV_BIN}/${X} ${JV_LOCAL_BIN}
        else
	            cp ${JV_SBIN}/${X} ${JV_LOCAL_SBIN}
	    fi
    done
}

# Copy the required modules to the initramfs
copyModules() {
    echo "Copying modules...\n"

    for X in ${JV_INIT_MODS}; do
        if [ "${X}" = "spl" ] || [ "${X}" = "splat" ]; then
	        cp ${MOD_PATH}/addon/spl/${X}/${X}.ko ${JV_LOCAL_MOD}
	    elif [ "${X}" = "zavl" ]; then
		    cp ${MOD_PATH}/addon/zfs/avl/${X}.ko ${JV_LOCAL_MOD} 
	    elif [ "${X}" = "znvpair" ]; then
		    cp ${MOD_PATH}/addon/zfs/nvpair/${X}.ko ${JV_LOCAL_MOD}
	    elif [ "${X}" = "zunicode" ]; then
		    cp ${MOD_PATH}/addon/zfs/unicode/${X}.ko ${JV_LOCAL_MOD}
	    else 	
		    cp ${MOD_PATH}/addon/zfs/${X}/${X}.ko ${JV_LOCAL_MOD}
	    fi 
    done
}

# Copy all the dependencies of the bianry files into the initramfs
copyDependencies() {
    echo "Copying dependencies...\n"

    for X in ${JV_INIT_BINS}; do
	    if [ "${X}" = "busybox" ] || [ "${X}" = "zpool_layout" ] || [ "${X}" = "hostid" ]; then
            if [ "${JV_LIB_PATH}" = "32" ]; then
		        DEPS="$(ldd bin/${X} | awk ''${JV_LIB32}' {print $1}' | sed -e "s%${JV_LIB32}%%")"
            else
		        DEPS="$(ldd bin/${X} | awk ''${JV_LIB64}' {print $1}' | sed -e "s%${JV_LIB64}%%")"
            fi
	    else
            if [ "${JV_LIB_PATH}" = "32" ]; then
		        DEPS="$(ldd sbin/${X} | awk ''${JV_LIB32}' {print $1}' | sed -e "s%${JV_LIB32}%%")"
            else
		        DEPS="$(ldd sbin/${X} | awk ''${JV_LIB64}' {print $1}' | sed -e "s%${JV_LIB64}%%")"
            fi
	    fi 

	    for Y in ${DEPS}; do
            if [ "${JV_LIB_PATH}" = "32" ]; then
		        cp -Lf ${JV_LIB32}/${Y} ${JV_LOCAL_LIB}
            else
		        cp -Lf ${JV_LIB64}/${Y} ${JV_LOCAL_LIB64}
            fi
	    done
    done
}

# Create the required symlinks to busybox
createSymlinks() {
    echo "Creating symlinks to busybox...\n"

    cd ${TMPDIR}/${JV_LOCAL_BIN} 

    for BB in ${BUSYBOX_TARGETS}; do
        if [ -L "${BB}" ]; then
            echo "${BB} link exists.. removing it\n"
            rm ${BB}
        fi

	    ln -s busybox ${BB}

        if [ ! -L "${BB}" ]; then
            echo "error creating link from ${BB} to busybox\n"
        fi
    done

    cd ${TMPDIR} 
}

# Create the empty mtab file in /etc and copy the init file into the initramfs
# also sed will modify the initramfs to add the modules directory and zfs pool name
configureInit() {
    echo "Making mtab, and creating/configuring init...\n"

    touch etc/mtab

    if [ ! -f "etc/mtab" ]; then
        echo "Error created mtab file.. exiting\n" && cleanUp && exit
    fi

    # Copy the init script
    cd ${TMPDIR} && cp ${HOME_DIR}/files/init .

    # Substitute correct values in using % as delimeter
    # to avoid the slashes in the MOD_PATH [/lib/modules...]
    sed -i -e '9s%""%"'${ZFS_POOL_NAME}'"%' -e '10s%""%"'${MOD_PATH}'"%' init

    if [ ! -f "init" ]; then
        echo "Error created init file.. exiting\n" && cleanUp && exit
    fi
}

# Create and compress the initramfs
createInitramfs() {
    echo "Creating initramfs...\n"

    find . -print0 | cpio -o --null --format=newc | gzip -9 > ${HOME_DIR}/ZFS-${KERNEL_NAME}.img

    if [ ! -f ${HOME_DIR}/ZFS-${KERNEL_NAME}.img ]; then
        echo "Error creating initramfs file.. exiting" && cleanUp && exit
    fi
    
    echo ""
}

# Clean up and exit after a successful build
cleanComplete() {
    cleanUp

    echo "Complete :)\n"

    echo "Please copy the ZFS-${KERNEL_NAME}.img to your /boot directory\n"

    exit 0
}
=======
# Description
# ------------
# This will be the entry point of the application.
# It will display a menu, and depending on the options chosen,
# It will ask for necessary information.
# Once the information is gathered, it will pass that info to
# the appropriate hook in which the initramfs will be created.

# Source functions
. resources/variables.sh
. resources/functions_generic.sh
>>>>>>> 18ba6f7e

#######################################################################
# The main entry point starts here
#######################################################################
clear

headerMessage

displayMenu

getArchitecture

checkForModulesDir

cleanUp

startMessage

createDirectoryStructure

checkBinaries && copyBinaries

checkModules && copyModules

copyDependencies

createSymlinks

configureInit

createInitramfs

cleanComplete<|MERGE_RESOLUTION|>--- conflicted
+++ resolved
@@ -6,325 +6,6 @@
 # License, v. 2.0. If a copy of the MPL was not distributed with this
 # file, You can obtain one at http://mozilla.org/MPL/2.0/.
 
-<<<<<<< HEAD
-# Application Info
-JV_APP_NAME="Bliss Initramfs Creator"
-JV_AUTHOR="Jonathan Vasquez"
-JV_EMAIL="jvasquez1011@gmail.com"
-JV_CONTACT="${JV_AUTHOR} <${JV_EMAIL}>"
-JV_VERSION="1.3.1"
-JV_LICENSE="MPL 2.0"
-
-# Used only for documentation purposes
-JV_EXAMPLE_KERNEL="3.3.2-DESKTOP"
-
-# Parameters and Locations
-KERNEL_NAME="${1}"
-ZFS_POOL_NAME="${2}"
-MOD_PATH="/lib/modules/${KERNEL_NAME}/"
-HOME_DIR="$(pwd)"
-TMPDIR="${HOME_DIR}/tempinit/"
-
-JV_LOCAL_BIN="bin/"
-JV_LOCAL_SBIN="sbin/"
-JV_LOCAL_LIB="lib/"
-JV_LOCAL_LIB64="lib64/"
-JV_BIN="/bin/"
-JV_SBIN="/sbin/"
-JV_LIB32="/lib/"
-JV_LIB64="/lib64/"
-JV_USR_BIN="/usr/bin/"
-JV_LOCAL_MOD="lib/modules/${KERNEL_NAME}/"
-
-# Get CPU Architecture
-JV_CARCH="$(arch)"
-
-# Basically a boolean that is used to switch to the correct library path
-# Defaults to 32 bit
-JV_LIB_PATH=32
-
-# Required Binaries, Modules, and other files
-JV_INIT_BINS="busybox zpool_layout hostid spl splat mount.zfs zdb zfs zinject zpios zpool ztest"
-JV_INIT_MODS="spl splat zavl znvpair zunicode zcommon zfs zpios"
-BUSYBOX_TARGETS="mount tty sh"
-
-# Message that will be displayed at the top of the screen
-headerMessage() {
-    echo "##################################"
-    echo "${JV_APP_NAME} ${JV_VERSION}"
-    echo "Author: ${JV_CONTACT}"
-    echo "Released under the ${JV_LICENSE} license "
-    echo "##################################\n"
-}
-# Message for displaying the generating event
-startMessage() {
-    echo "Generating initramfs for ${KERNEL_NAME}\n"
-}
-
-# Some error functions
-errorBinaryNoExist() {
-    echo "Binary: ${1} doesn't exist. Quitting!" && cleanUp && exit
-}
-
-errorModuleNoExist() {
-    echo "Module: ${1} doesn't exist. Quitting!" && cleanUp && exit
-}
-
-# Check to see if "${TMPDIR}" exists, if it does, delete it for a fresh start
-# Utility function to return back to home dir and clean up. For exiting on errors
-cleanUp() {
-    cd ${HOME_DIR}
-
-    if [ -d ${TMPDIR} ]; then
-        rm -rf ${TMPDIR}
-        
-        if [ -d ${TMPDIR} ]; then
-            echo "Failed to delete the directory. Exiting..." && exit
-        fi
-    fi
-}
-
-# Check to make sure that there is only 1 parameter for displaying help messages
-# or that there is the required amount of parameters to trigger the build
-getParameters() {
-    if [ ${#} -eq 1 ]; then
-        if [ "${1}" = "--version" ]; then
-            echo "${JV_VERSION}" && exit
-        elif [ "${1}" = "--author" ] || [ "${1}" = "-a" ]; then
-            echo "${JV_CONTACT}" && exit
-        elif [ "${1}" = "--help" ] || [ "${1}" = "-h" ]; then
-            echo "${JV_APP_NAME} ${JV_VERSION}"
-            echo "By ${JV_CONTACT}"
-            echo ""
-            echo "Usage: createInit <Kernel Name> <ZFS Pool Name>"
-            echo "Example: createInit ${JV_EXAMPLE_KERNEL} rpool"
-            echo ""
-            echo "-h, --help    - This help screen"
-            echo "-a, --author  - Author of Application" && exit
-            echo "    --version - Application Version"
-        fi
-    elif [ "${#}" -lt 1 ] || [ "${#}" -gt 2 ]; then
-        echo "Usage: createInit <Kernel Name> <ZFS Pool Name>. Example: createInit ${JV_EXAMPLE_KERNEL} rpool" && exit
-    fi
-}
-
-# If x86_64 then use lib64 libraries, else use 32 bit
-getArchitecture() {
-    case ${JV_CARCH} in
-    x86_64)
-        JV_LIB_PATH=64
-        echo "Detected ${JV_LIB_PATH} bit platform\n"
-        ;;
-    i[3-6]86)
-        JV_LIB_PATH=32
-        echo "Detected ${JV_LIB_PATH} bit platform\n"
-        ;;
-    *)
-        echo "Your architecture isn't supported, exiting\n" && cleanUp && exit
-        ;;
-    esac
-}
-
-# Check to make sure kernel modules directory exists
-checkForModulesDir() {
-    echo "Checking to see if modules directory exists for ${KERNEL_NAME}\n"
-
-    if [ ! -d ${MOD_PATH} ]; then
-        echo "Kernel modules directory doesn't exist for ${KERNEL_NAME}. Quitting\n" && exit
-    fi
-}
-
-# Create the base directory structure for the initramfs
-createDirectoryStructure() {
-    echo "Creating directory structure for initramfs\n"
-
-    mkdir ${TMPDIR} && cd ${TMPDIR}
-    mkdir -p bin sbin proc sys dev etc lib mnt/root ${JV_LOCAL_MOD} 
-
-    # If this computer is 64 bit, then make the lib64 dir as well
-    if [ "${JV_LIB_PATH}" = "64" ]; then
-        mkdir lib64
-    fi
-}
-
-# Checks to see if the binaries exist
-checkBinaries() {
-    for X in ${JV_INIT_BINS}; do
-        if [ ${X} = hostid ]; then
-            if [ ! -f "${JV_USR_BIN}/${X}" ]; then
-                errorBinaryNoExist ${X}
-            fi
-        elif [ ${X} = busybox ] || [ ${X} = zpool_layout ]; then
-            if [ ! -f "${JV_BIN}/${X}" ]; then
-                errorBinaryNoExist ${X}
-            fi
-        else
-            if [ ! -f "${JV_SBIN}/${X}" ]; then
-                errorBinaryNoExist ${X}
-            fi
-        fi
-    done
-}
-
-# Checks to see if the spl and zfs modules exist
-checkModules() {
-    for X in ${JV_INIT_MODS}; do 
-        if [ "${X}" = "spl" ] || [ "${X}" = "splat" ]; then
-            if [ ! -f "${MOD_PATH}/addon/spl/${X}/${X}.ko" ]; then
-                errorModuleNoExist ${X}
-            fi
-        elif [ "${X}" = "zavl" ]; then
-            if [ ! -f "${MOD_PATH}/addon/zfs/avl/${X}.ko" ]; then 
-                errorModuleNoExist ${X}
-            fi
-        elif [ "${X}" = "znvpair" ]; then
-            if [ ! -f "${MOD_PATH}/addon/zfs/nvpair/${X}.ko" ]; then 
-                errorModuleNoExist ${X}
-            fi
-        elif [ "${X}" = "zunicode" ]; then
-            if [ ! -f "${MOD_PATH}/addon/zfs/unicode/${X}.ko" ]; then 
-                errorModuleNoExist ${X}
-            fi
-        else 	
-            if [ ! -f "${MOD_PATH}/addon/zfs/${X}/${X}.ko" ]; then 
-                errorModuleNoExist ${X}
-            fi
-        fi
-    done
-}
-
-# Copy the required binary files into the initramfs
-copyBinaries() {
-    echo "Copying binaries...\n"
-
-    for X in ${JV_INIT_BINS}; do
-	    if [ "${X}" = "hostid" ]; then
-		        cp ${JV_USR_BIN}/${X} ${JV_LOCAL_BIN}
-	    elif [ "${X}" = "busybox" ] || [ "${X}" = "zpool_layout" ]; then
-		        cp ${JV_BIN}/${X} ${JV_LOCAL_BIN}
-        else
-	            cp ${JV_SBIN}/${X} ${JV_LOCAL_SBIN}
-	    fi
-    done
-}
-
-# Copy the required modules to the initramfs
-copyModules() {
-    echo "Copying modules...\n"
-
-    for X in ${JV_INIT_MODS}; do
-        if [ "${X}" = "spl" ] || [ "${X}" = "splat" ]; then
-	        cp ${MOD_PATH}/addon/spl/${X}/${X}.ko ${JV_LOCAL_MOD}
-	    elif [ "${X}" = "zavl" ]; then
-		    cp ${MOD_PATH}/addon/zfs/avl/${X}.ko ${JV_LOCAL_MOD} 
-	    elif [ "${X}" = "znvpair" ]; then
-		    cp ${MOD_PATH}/addon/zfs/nvpair/${X}.ko ${JV_LOCAL_MOD}
-	    elif [ "${X}" = "zunicode" ]; then
-		    cp ${MOD_PATH}/addon/zfs/unicode/${X}.ko ${JV_LOCAL_MOD}
-	    else 	
-		    cp ${MOD_PATH}/addon/zfs/${X}/${X}.ko ${JV_LOCAL_MOD}
-	    fi 
-    done
-}
-
-# Copy all the dependencies of the bianry files into the initramfs
-copyDependencies() {
-    echo "Copying dependencies...\n"
-
-    for X in ${JV_INIT_BINS}; do
-	    if [ "${X}" = "busybox" ] || [ "${X}" = "zpool_layout" ] || [ "${X}" = "hostid" ]; then
-            if [ "${JV_LIB_PATH}" = "32" ]; then
-		        DEPS="$(ldd bin/${X} | awk ''${JV_LIB32}' {print $1}' | sed -e "s%${JV_LIB32}%%")"
-            else
-		        DEPS="$(ldd bin/${X} | awk ''${JV_LIB64}' {print $1}' | sed -e "s%${JV_LIB64}%%")"
-            fi
-	    else
-            if [ "${JV_LIB_PATH}" = "32" ]; then
-		        DEPS="$(ldd sbin/${X} | awk ''${JV_LIB32}' {print $1}' | sed -e "s%${JV_LIB32}%%")"
-            else
-		        DEPS="$(ldd sbin/${X} | awk ''${JV_LIB64}' {print $1}' | sed -e "s%${JV_LIB64}%%")"
-            fi
-	    fi 
-
-	    for Y in ${DEPS}; do
-            if [ "${JV_LIB_PATH}" = "32" ]; then
-		        cp -Lf ${JV_LIB32}/${Y} ${JV_LOCAL_LIB}
-            else
-		        cp -Lf ${JV_LIB64}/${Y} ${JV_LOCAL_LIB64}
-            fi
-	    done
-    done
-}
-
-# Create the required symlinks to busybox
-createSymlinks() {
-    echo "Creating symlinks to busybox...\n"
-
-    cd ${TMPDIR}/${JV_LOCAL_BIN} 
-
-    for BB in ${BUSYBOX_TARGETS}; do
-        if [ -L "${BB}" ]; then
-            echo "${BB} link exists.. removing it\n"
-            rm ${BB}
-        fi
-
-	    ln -s busybox ${BB}
-
-        if [ ! -L "${BB}" ]; then
-            echo "error creating link from ${BB} to busybox\n"
-        fi
-    done
-
-    cd ${TMPDIR} 
-}
-
-# Create the empty mtab file in /etc and copy the init file into the initramfs
-# also sed will modify the initramfs to add the modules directory and zfs pool name
-configureInit() {
-    echo "Making mtab, and creating/configuring init...\n"
-
-    touch etc/mtab
-
-    if [ ! -f "etc/mtab" ]; then
-        echo "Error created mtab file.. exiting\n" && cleanUp && exit
-    fi
-
-    # Copy the init script
-    cd ${TMPDIR} && cp ${HOME_DIR}/files/init .
-
-    # Substitute correct values in using % as delimeter
-    # to avoid the slashes in the MOD_PATH [/lib/modules...]
-    sed -i -e '9s%""%"'${ZFS_POOL_NAME}'"%' -e '10s%""%"'${MOD_PATH}'"%' init
-
-    if [ ! -f "init" ]; then
-        echo "Error created init file.. exiting\n" && cleanUp && exit
-    fi
-}
-
-# Create and compress the initramfs
-createInitramfs() {
-    echo "Creating initramfs...\n"
-
-    find . -print0 | cpio -o --null --format=newc | gzip -9 > ${HOME_DIR}/ZFS-${KERNEL_NAME}.img
-
-    if [ ! -f ${HOME_DIR}/ZFS-${KERNEL_NAME}.img ]; then
-        echo "Error creating initramfs file.. exiting" && cleanUp && exit
-    fi
-    
-    echo ""
-}
-
-# Clean up and exit after a successful build
-cleanComplete() {
-    cleanUp
-
-    echo "Complete :)\n"
-
-    echo "Please copy the ZFS-${KERNEL_NAME}.img to your /boot directory\n"
-
-    exit 0
-}
-=======
 # Description
 # ------------
 # This will be the entry point of the application.
@@ -336,7 +17,6 @@
 # Source functions
 . resources/variables.sh
 . resources/functions_generic.sh
->>>>>>> 18ba6f7e
 
 #######################################################################
 # The main entry point starts here
